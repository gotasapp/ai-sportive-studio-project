--- conflicted
+++ resolved
@@ -11,11 +11,8 @@
 import { useEngine } from '../lib/useEngine'
 import { ImageGenerationRequest } from '../types'
 import { getTransactionUrl } from '../lib/utils'
-<<<<<<< HEAD
 import { Button } from '@/components/ui/button'
-=======
 import { isAdmin } from '../lib/admin-config'
->>>>>>> 0c9b1640
 
 const STYLE_FILTERS = [
   { id: 'modern', label: 'Modern', icon: Zap },
@@ -834,78 +831,30 @@
 
           </div>
 
-          {/* Coluna de Preview (Painel Direito) */}
-          <div className="lg:col-span-2">
-            <div className="p-8 lg:p-4">
-              <h3 className="heading-style mb-6 lg:mb-3 text-center hidden">PREVIEW</h3>
-              
-              {/* Web3 Status - Responsive: Full on mobile, compact on desktop */}
-              <div className="mb-6 lg:mb-3 p-4 lg:px-3 lg:py-1 rounded-lg lg:rounded-md border border-cyan-400/20 bg-slate-800/30 hidden">
-                {/* Mobile: Full Status Display */}
-                <div className="lg:hidden">
-                  <div className="flex items-center justify-between mb-3">
-                    <h4 className="text-sm font-semibold text-white flex items-center">
-                      <Wallet className="w-4 h-4 mr-2" />
-                      Web3 Status
-                    </h4>
-                    {!isConnected && (
-                      <button
-                        onClick={() => alert('Please connect your wallet using the button in the header')}
-                        className="px-3 py-1 text-xs bg-cyan-600/20 text-cyan-400 rounded-md border border-cyan-400/30 hover:bg-cyan-600/30 transition-colors"
-                      >
-                        Connect
-                      </button>
-                    )}
-                  </div>
-                  
-                  <div className="space-y-2">
-                    <div className="flex items-center justify-between">
-                      <span className="text-xs text-gray-400">Wallet</span>
-                      <div className="flex items-center space-x-2">
-                        <div className={`w-2 h-2 rounded-full ${isConnected ? 'bg-green-400' : 'bg-gray-400'}`}></div>
-                        <span className="text-xs text-gray-300">
-                          {isConnected ? address?.slice(0, 6) + '...' + address?.slice(-4) : 'Not connected'}
-                        </span>
-                      </div>
+          <div className="lg:col-span-2 space-y-6 lg:space-y-4">
+            <div>
+              <div className="p-8 lg:p-4">
+                <h3 className="heading-style mb-6 lg:mb-3 text-center hidden">PREVIEW</h3>
+                
+                {/* Web3 Status - Responsive: Full on mobile, compact on desktop */}
+                <div className="mb-6 lg:mb-3 p-4 lg:px-3 lg:py-1 rounded-lg lg:rounded-md border border-cyan-400/20 bg-slate-800/30 hidden">
+                  {/* Mobile: Full Status Display */}
+                  <div className="lg:hidden">
+                    <div className="flex items-center justify-between mb-3">
+                      <h4 className="text-sm font-semibold text-white flex items-center">
+                        <Wallet className="w-4 h-4 mr-2" />
+                        Web3 Status
+                      </h4>
+                      {!isConnected && (
+                        <button
+                          onClick={() => alert('Please connect your wallet using the button in the header')}
+                          className="px-3 py-1 text-xs bg-cyan-600/20 text-cyan-400 rounded-md border border-cyan-400/30 hover:bg-cyan-600/30 transition-colors"
+                        >
+                          Connect
+                        </button>
+                      )}
                     </div>
                     
-<<<<<<< HEAD
-                    <div className="flex items-center justify-between">
-                      <span className="text-xs text-gray-400">Network</span>
-                      <div className="flex items-center space-x-2">
-                        {isConnected ? (
-                          <>
-                            <div className={`w-2 h-2 rounded-full ${isOnSupportedChain ? 'bg-green-400' : 'bg-red-400'}`}></div>
-                            <span className="text-xs text-gray-300">
-                              {chain?.name || 'Unknown'}
-                            </span>
-                            {!isOnSupportedChain && (
-                              <button
-                                onClick={() => alert('Please switch network using your wallet')}
-                                className="px-2 py-0.5 text-xs bg-yellow-600/20 text-yellow-400 rounded border border-yellow-400/30 hover:bg-yellow-600/30 transition-colors"
-                              >
-                                Switch Network
-                              </button>
-                            )}
-                          </>
-                        ) : (
-                          <>
-                            <div className="w-2 h-2 rounded-full bg-gray-400"></div>
-                            <span className="text-xs text-gray-300">Connect wallet first</span>
-                          </>
-                        )}
-                      </div>
-                    </div>
-                    
-                    <div className="flex items-center justify-between">
-                      <span className="text-xs text-gray-400">Gasless Mint</span>
-                      <div className="flex items-center space-x-2">
-                        {canMintGasless ? (
-                          <>
-                            <Check className="w-3 h-3 text-green-400" />
-                            <span className="text-xs text-green-400">Ready</span>
-                          </>
-=======
                     <div className="space-y-2">
                       <div className="flex items-center justify-between">
                         <span className="text-xs text-gray-400">Wallet</span>
@@ -1010,7 +959,69 @@
                       <div className="flex items-center space-x-1">
                         {canMintLegacy ? (
                           <Check className="w-3 h-3 text-green-400" />
->>>>>>> 0c9b1640
+                        ) : (
+                          <AlertTriangle className="w-3 h-3 text-yellow-400" />
+                        )}
+                        <span className="text-gray-400">Mint Ready</span>
+                      </div>
+                    </div>
+                    
+                    {!isConnected && (
+                      <button
+                        onClick={() => alert('Please connect your wallet using the button in the header')}
+                        className="px-3 py-1 text-xs bg-cyan-600/20 text-cyan-400 rounded-md border border-cyan-400/30 hover:bg-cyan-600/30 transition-colors"
+                      >
+                        Connect
+                      </button>
+                    )}
+                  </div>
+                  
+                  <div className="space-y-2">
+                    <div className="flex items-center justify-between">
+                      <span className="text-xs text-gray-400">Wallet</span>
+                      <div className="flex items-center space-x-2">
+                        <div className={`w-2 h-2 rounded-full ${isConnected ? 'bg-green-400' : 'bg-gray-400'}`}></div>
+                        <span className="text-xs text-gray-300">
+                          {isConnected ? address?.slice(0, 6) + '...' + address?.slice(-4) : 'Not connected'}
+                        </span>
+                      </div>
+                    </div>
+                    
+                    <div className="flex items-center justify-between">
+                      <span className="text-xs text-gray-400">Network</span>
+                      <div className="flex items-center space-x-2">
+                        {isConnected ? (
+                          <>
+                            <div className={`w-2 h-2 rounded-full ${isOnSupportedChain ? 'bg-green-400' : 'bg-red-400'}`}></div>
+                            <span className="text-xs text-gray-300">
+                              {chain?.name || 'Unknown'}
+                            </span>
+                            {!isOnSupportedChain && (
+                              <button
+                                onClick={() => alert('Please switch network using your wallet')}
+                                className="px-2 py-0.5 text-xs bg-yellow-600/20 text-yellow-400 rounded border border-yellow-400/30 hover:bg-yellow-600/30 transition-colors"
+                              >
+                                Switch Network
+                              </button>
+                            )}
+                          </>
+                        ) : (
+                          <>
+                            <div className="w-2 h-2 rounded-full bg-gray-400"></div>
+                            <span className="text-xs text-gray-300">Connect wallet first</span>
+                          </>
+                        )}
+                      </div>
+                    </div>
+                    
+                    <div className="flex items-center justify-between">
+                      <span className="text-xs text-gray-400">Gasless Mint</span>
+                      <div className="flex items-center space-x-2">
+                        {canMintGasless ? (
+                          <>
+                            <Check className="w-3 h-3 text-green-400" />
+                            <span className="text-xs text-green-400">Ready</span>
+                          </>
                         ) : (
                           <>
                             <AlertTriangle className="w-3 h-3 text-yellow-400" />
